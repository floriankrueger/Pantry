--- conflicted
+++ resolved
@@ -496,10 +496,6 @@
 				MTL_ENABLE_DEBUG_INFO = NO;
 				SDKROOT = iphoneos;
 				SWIFT_OPTIMIZATION_LEVEL = "-Owholemodule";
-<<<<<<< HEAD
-				SWIFT_VERSION = 2.3;
-=======
->>>>>>> 97f82ad4
 				TARGETED_DEVICE_FAMILY = "1,2";
 				VALIDATE_PRODUCT = YES;
 				VERSIONING_SYSTEM = "apple-generic";
@@ -524,11 +520,7 @@
 				PRODUCT_NAME = Pantry;
 				SKIP_INSTALL = YES;
 				SWIFT_OPTIMIZATION_LEVEL = "-Onone";
-<<<<<<< HEAD
-				SWIFT_VERSION = 2.3;
-=======
 				SWIFT_VERSION = 3.0;
->>>>>>> 97f82ad4
 			};
 			name = Debug;
 		};
@@ -548,11 +540,7 @@
 				PRODUCT_BUNDLE_IDENTIFIER = com.thatthinginswift.Pantrry;
 				PRODUCT_NAME = Pantry;
 				SKIP_INSTALL = YES;
-<<<<<<< HEAD
-				SWIFT_VERSION = 2.3;
-=======
 				SWIFT_VERSION = 3.0;
->>>>>>> 97f82ad4
 			};
 			name = Release;
 		};
@@ -563,11 +551,7 @@
 				LD_RUNPATH_SEARCH_PATHS = "$(inherited) @executable_path/Frameworks @loader_path/Frameworks";
 				PRODUCT_BUNDLE_IDENTIFIER = com.thatthinginswift.PantryTests;
 				PRODUCT_NAME = PantryTests;
-<<<<<<< HEAD
-				SWIFT_VERSION = 2.3;
-=======
 				SWIFT_VERSION = 3.0;
->>>>>>> 97f82ad4
 			};
 			name = Debug;
 		};
@@ -578,11 +562,7 @@
 				LD_RUNPATH_SEARCH_PATHS = "$(inherited) @executable_path/Frameworks @loader_path/Frameworks";
 				PRODUCT_BUNDLE_IDENTIFIER = com.thatthinginswift.PantryTests;
 				PRODUCT_NAME = PantryTests;
-<<<<<<< HEAD
-				SWIFT_VERSION = 2.3;
-=======
 				SWIFT_VERSION = 3.0;
->>>>>>> 97f82ad4
 			};
 			name = Release;
 		};
