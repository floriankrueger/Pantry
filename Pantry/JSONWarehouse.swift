//
//  JSONWarehouse.swift
//  JSONWarehouse
//
//  Created by Nick O'Neill on 10/29/15.
//  Copyright © 2015 That Thing in Swift. All rights reserved.
//

import Foundation

/**
JSONWarehouse serializes and deserializes data

A `JSONWarehouse` is passed in the init function of a struct that conforms to `Storable`
*/
open class JSONWarehouse: Warehouseable, WarehouseCacheable {
    
    var storageType: StorageType
    var key: String
    var context: Any?

    public init(storageType: StorageType, key: String) {
        self.storageType = storageType
        self.key = key
    }

    public init(storageType: StorageType, context: Any) {
        self.storageType = storageType
        self.key = ""
        self.context = context
    }

    /**
     Retrieve a `StorableDefaultType` for a given key
     - parameter valueKey: The item's key
     - returns: T?

     - SeeAlso: `StorableDefaultType`
     */
    open func get<T: StorableDefaultType>(_ valueKey: String) -> T? {

        guard let dictionary = loadCache() as? [String: Any],
            let result = dictionary[valueKey] as? T else {
                return nil
        }
        return result
    }

    /**
     Retrieve a collection of `StorableDefaultType`s for a given key
     - parameter valueKey: The item's key
     - returns: [T]?

     - SeeAlso: `StorableDefaultType`
     */
    open func get<T: StorableDefaultType>(_ valueKey: String) -> [T]? {

        guard let dictionary = loadCache() as? [String: Any],
            let result = dictionary[valueKey] as? [Any] else {
                return nil
        }

        var unpackedItems = [T]()
        for case let item as T in result {
            unpackedItems.append(item)
        }

        return unpackedItems
    }

    /**
     Retrieve a generic object conforming to `Storable` for a given key
     - parameter valueKey: The item's key
     - returns: T?

     - SeeAlso: `Storable`
     */
    open func get<T: Storable>(_ valueKey: String) -> T? {

        guard let dictionary = loadCache() as? [String: Any],
            let result = dictionary[valueKey] else {
                return nil
        }

        let warehouse = JSONWarehouse(storageType: storageType, context: result)
        return T(warehouse: warehouse)
    }

    /**
     Retrieve a collection of generic objects conforming to `Storable` for a given key
     - parameter valueKey: The item's key
     - returns: [T]?

     - SeeAlso: `Storable`
     */
    open func get<T: Storable>(_ valueKey: String) -> [T]? {

        guard let dictionary = loadCache() as? [String: Any],
            let result = dictionary[valueKey] as? [Any] else {
                return nil
        }

        var unpackedItems = [T]()
        for case let item as [String: Any] in result {
            let warehouse = JSONWarehouse(storageType: storageType, context: item)
            if let item = T(warehouse: warehouse) {
                unpackedItems.append(item)
            }
        }

        return unpackedItems
    }

    func write(_ object: Any, expires: StorageExpiry) {
        let cacheLocation = storageFileUrl()
        var storableDictionary: [String: Any] = [:]
        
        storableDictionary["expires"] = expires.toDate().timeIntervalSince1970
        storableDictionary["storage"] = object

        guard JSONSerialization.isValidJSONObject(storableDictionary) else {
            debugPrint("Not a valid JSON object: \(object)")
            return
        }

        do {
            let data = try JSONSerialization.data(withJSONObject: storableDictionary, options: .prettyPrinted)

            try data.write(to: cacheLocation, options: .atomic)
        } catch {
            debugPrint("\(error)")
        }
    }
    
    func removeCache() {
        do {
            try FileManager.default.removeItem(at: storageFileUrl())
        } catch {
            print("error removing cache", error)
        }
    }
    
    static func removeAllCache(for storageType: StorageType) {
        do {
            try FileManager.default.removeItem(at: JSONWarehouse.storageDirectory(for: storageType))
        } catch {
            print("error removing all cache",error)
        }
    }
    
    func loadCache() -> Any? {
        guard context == nil else {
            return context
        }

        let cacheLocation = storageFileUrl()

        // legacy format
        if let metaDictionary = NSDictionary(contentsOf: cacheLocation),
            let cache = metaDictionary["storage"] {
            return cache
        }
        
        if let data = try? Data(contentsOf: cacheLocation),
            let metaDictionary = try? JSONSerialization.jsonObject(with: data) as? [String: Any],
            let cache = metaDictionary?["storage"] {
            return cache
        }

        if let data = try? Data(contentsOf: cacheLocation),
            let metaDictionary = try? JSONSerialization.jsonObject(with: data) as? [String: Any],
            let cache = metaDictionary?["storage"] {
            return cache
        }

        return nil
    }
    
    func cacheExists() -> Bool {
<<<<<<< HEAD
        let cacheFileURL = self.cacheFileURL()
        
        guard FileManager.default.fileExists(atPath: cacheFileURL.path) else { return false }
        
        var optionalDictionary: [String: Any?]? = nil
        
        // legacy format
        if let dictionary = NSDictionary(contentsOf: cacheFileURL) as? [String: Any?] {
            optionalDictionary = dictionary
        }
        
        // new format
        if let data = try? Data(contentsOf: cacheFileURL),
        let dictionary = try? JSONSerialization.jsonObject(with: data) as? [String: Any] {
            optionalDictionary = dictionary
        }
        
        guard let metaDictionary = optionalDictionary else {
            return false
=======
        guard FileManager.default.fileExists(atPath: storageFileUrl().path),
            let data = try? Data(contentsOf: storageFileUrl()),
            let metaDictionary = try? JSONSerialization.jsonObject(with: data) as? [String: Any] else {
                return false
>>>>>>> d8106ec9
        }

        guard let expires = metaDictionary["expires"] as? TimeInterval else {
            // no expire time means old cache, never expires
            return true
        }

        let nowInterval = Date().timeIntervalSince1970
        
        if expires > nowInterval {
            return true
        } else {
            removeCache()
            return false
        }
    }
    
    static func storageDirectory(for storageType: StorageType) -> URL {
        switch storageType {
        case .volatile:     return cacheDirectory
        case .permanent:    return applicationSupportDirectory
        }
    }
    
    private func storageFileUrl() -> URL {
        switch storageType {
        case .volatile:     return cacheFileURL()
        case .permanent:    return applicationSupportFileURL()
        }
    }
    
    static var applicationSupportDirectory: URL {
        let url = FileManager.default.urls(for: .applicationSupportDirectory, in: .userDomainMask).first!
        
        let writeDirectory = url.appendingPathComponent("com.thatthinginswift.pantry")
        return writeDirectory
    }
    
    func applicationSupportFileURL() -> URL {
        let applicationSupportDirectory = JSONWarehouse.applicationSupportDirectory
        
        let applicationSupportLocation = applicationSupportDirectory.appendingPathComponent(self.key)
        
        do {
            try FileManager.default.createDirectory(at: applicationSupportDirectory, withIntermediateDirectories: true, attributes: nil)
        } catch {
            print("couldn't create directories to \(applicationSupportLocation)")
        }
        
        return applicationSupportLocation
    }
    
    static var cacheDirectory: URL {
        let url = FileManager.default.urls(for: .cachesDirectory, in: .userDomainMask).first!
        
        let writeDirectory = url.appendingPathComponent("com.thatthinginswift.pantry")
        return writeDirectory
    }
    
    func cacheFileURL() -> URL {
        let cacheDirectory = JSONWarehouse.cacheDirectory

        let cacheLocation = cacheDirectory.appendingPathComponent(self.key)

        do {
            try FileManager.default.createDirectory(at: cacheDirectory, withIntermediateDirectories: true, attributes: nil)
        } catch {
            print("couldn't create directories to \(cacheLocation)")
        }

        return cacheLocation
    }
}<|MERGE_RESOLUTION|>--- conflicted
+++ resolved
@@ -177,32 +177,25 @@
     }
     
     func cacheExists() -> Bool {
-<<<<<<< HEAD
         let cacheFileURL = self.cacheFileURL()
         
-        guard FileManager.default.fileExists(atPath: cacheFileURL.path) else { return false }
+        guard FileManager.default.fileExists(atPath: storageFileUrl.path) else { return false }
         
         var optionalDictionary: [String: Any?]? = nil
         
         // legacy format
-        if let dictionary = NSDictionary(contentsOf: cacheFileURL) as? [String: Any?] {
+        if let dictionary = NSDictionary(contentsOf: storageFileUrl) as? [String: Any?] {
             optionalDictionary = dictionary
         }
         
         // new format
-        if let data = try? Data(contentsOf: cacheFileURL),
+        if let data = try? Data(contentsOf: storageFileUrl),
         let dictionary = try? JSONSerialization.jsonObject(with: data) as? [String: Any] {
             optionalDictionary = dictionary
         }
         
         guard let metaDictionary = optionalDictionary else {
             return false
-=======
-        guard FileManager.default.fileExists(atPath: storageFileUrl().path),
-            let data = try? Data(contentsOf: storageFileUrl()),
-            let metaDictionary = try? JSONSerialization.jsonObject(with: data) as? [String: Any] else {
-                return false
->>>>>>> d8106ec9
         }
 
         guard let expires = metaDictionary["expires"] as? TimeInterval else {
