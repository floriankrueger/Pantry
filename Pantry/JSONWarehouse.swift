//
//  JSONWarehouse.swift
//  JSONWarehouse
//
//  Created by Nick O'Neill on 10/29/15.
//  Copyright © 2015 That Thing in Swift. All rights reserved.
//

import Foundation

/**
JSONWarehouse serializes and deserializes data

A `JSONWarehouse` is passed in the init function of a struct that conforms to `Storable`
*/
open class JSONWarehouse: Warehouseable, WarehouseCacheable {
    var key: String
    var context: Any?

    public init(key: String) {
        self.key = key
    }

    public init(context: Any) {
        self.key = ""
        self.context = context
    }

    /**
     Retrieve a `StorableDefaultType` for a given key
     - parameter valueKey: The item's key
     - returns: T?

     - SeeAlso: `StorableDefaultType`
     */
    open func get<T: StorableDefaultType>(_ valueKey: String) -> T? {

        guard let dictionary = loadCache() as? [String: Any],
            let result = dictionary[valueKey] as? T else {
                return nil
        }
        return result
    }

    /**
     Retrieve a collection of `StorableDefaultType`s for a given key
     - parameter valueKey: The item's key
     - returns: [T]?

     - SeeAlso: `StorableDefaultType`
     */
    open func get<T: StorableDefaultType>(_ valueKey: String) -> [T]? {

        guard let dictionary = loadCache() as? [String: Any],
            let result = dictionary[valueKey] as? [Any] else {
                return nil
        }

        var unpackedItems = [T]()
        for case let item as T in result {
            unpackedItems.append(item)
        }

        return unpackedItems
    }

    /**
     Retrieve a generic object conforming to `Storable` for a given key
     - parameter valueKey: The item's key
     - returns: T?

     - SeeAlso: `Storable`
     */
    open func get<T: Storable>(_ valueKey: String) -> T? {

        guard let dictionary = loadCache() as? [String: Any],
            let result = dictionary[valueKey] else {
                return nil
        }

        let warehouse = JSONWarehouse(context: result)
        return T(warehouse: warehouse)
    }

    /**
     Retrieve a collection of generic objects conforming to `Storable` for a given key
     - parameter valueKey: The item's key
     - returns: [T]?

     - SeeAlso: `Storable`
     */
    open func get<T: Storable>(_ valueKey: String) -> [T]? {

        guard let dictionary = loadCache() as? [String: Any],
            let result = dictionary[valueKey] as? [Any] else {
                return nil
        }

        var unpackedItems = [T]()
        for case let item as [String: Any] in result {
            let warehouse = JSONWarehouse(context: item)
            if let item = T(warehouse: warehouse) {
                unpackedItems.append(item)
            }
        }

        return unpackedItems
    }

    func write(_ object: Any, expires: StorageExpiry) {
        let cacheLocation = cacheFileURL()
        var storableDictionary: [String: Any] = [:]
        
        storableDictionary["expires"] = expires.toDate().timeIntervalSince1970
        storableDictionary["storage"] = object

        do {
            let data = try JSONSerialization.data(withJSONObject: storableDictionary, options: .prettyPrinted)
            try data.write(to: cacheLocation, options: .atomic)
        } catch {
            debugPrint("\(error)")
        }
    }
    
    func removeCache() {
        do {
            try FileManager.default.removeItem(at: cacheFileURL())
        } catch {
            print("error removing cache", error)
        }
    }
    
    static func removeAllCache() {
<<<<<<< HEAD
        do {
            try NSFileManager.defaultManager().removeItemAtURL(JSONWarehouse.cacheDirectory)
        } catch {
            print("error removing all cache",error)
        }
=======
        try! FileManager.default.removeItem(at: JSONWarehouse.cacheDirectory)
>>>>>>> 97f82ad4
    }
    
    func loadCache() -> Any? {
        guard context == nil else {
            return context
        }

        let cacheLocation = cacheFileURL()

        if let data = try? Data(contentsOf: cacheLocation),
            let metaDictionary = try? JSONSerialization.jsonObject(with: data) as? [String: Any],
            let cache = metaDictionary?["storage"] {
            return cache
        }

        if let data = try? Data(contentsOf: cacheLocation),
        let metaDictionary = try? JSONSerialization.jsonObject(with: data) as? [String: Any],
            let cache = metaDictionary?["storage"] {
            return cache
        }

        return nil
    }
    
    func cacheExists() -> Bool {
        guard FileManager.default.fileExists(atPath: cacheFileURL().path),
            let data = try? Data(contentsOf: cacheFileURL()),
            let metaDictionary = try? JSONSerialization.jsonObject(with: data) as? [String: Any] else {
                return false
        }

        guard let expires = metaDictionary?["expires"] as? TimeInterval else {
            // no expire time means old cache, never expires
            return true
        }

        let nowInterval = Date().timeIntervalSince1970
        
        if expires > nowInterval {
            return true
        } else {
            removeCache()
            return false
        }
    }
    
    static var cacheDirectory: URL {
        let url = FileManager.default.urls(for: .cachesDirectory, in: .userDomainMask).first!
        
<<<<<<< HEAD
        let writeDirectory = url.URLByAppendingPathComponent("com.thatthinginswift.pantry")
        #if swift(>=2.3)
            return writeDirectory!
        #else
            return writeDirectory
        #endif

=======
        let writeDirectory = url.appendingPathComponent("com.thatthinginswift.pantry")
        return writeDirectory
>>>>>>> 97f82ad4
    }
    
    func cacheFileURL() -> URL {
        let cacheDirectory = JSONWarehouse.cacheDirectory
<<<<<<< HEAD
        let cacheLocation = cacheDirectory.URLByAppendingPathComponent(self.key)
        try! NSFileManager.defaultManager().createDirectoryAtURL(cacheDirectory, withIntermediateDirectories: true, attributes: nil)
        #if swift(>=2.3)
            return cacheLocation!
        #else
            return cacheLocation
        #endif
=======
        let cacheLocation = cacheDirectory.appendingPathComponent(self.key)
        try! FileManager.default.createDirectory(at: cacheDirectory, withIntermediateDirectories: true, attributes: nil)
        
        return cacheLocation
>>>>>>> 97f82ad4
    }
}<|MERGE_RESOLUTION|>--- conflicted
+++ resolved
@@ -131,15 +131,11 @@
     }
     
     static func removeAllCache() {
-<<<<<<< HEAD
         do {
             try NSFileManager.defaultManager().removeItemAtURL(JSONWarehouse.cacheDirectory)
         } catch {
             print("error removing all cache",error)
         }
-=======
-        try! FileManager.default.removeItem(at: JSONWarehouse.cacheDirectory)
->>>>>>> 97f82ad4
     }
     
     func loadCache() -> Any? {
@@ -189,23 +185,13 @@
     static var cacheDirectory: URL {
         let url = FileManager.default.urls(for: .cachesDirectory, in: .userDomainMask).first!
         
-<<<<<<< HEAD
-        let writeDirectory = url.URLByAppendingPathComponent("com.thatthinginswift.pantry")
-        #if swift(>=2.3)
-            return writeDirectory!
-        #else
-            return writeDirectory
-        #endif
-
-=======
         let writeDirectory = url.appendingPathComponent("com.thatthinginswift.pantry")
         return writeDirectory
->>>>>>> 97f82ad4
     }
     
     func cacheFileURL() -> URL {
         let cacheDirectory = JSONWarehouse.cacheDirectory
-<<<<<<< HEAD
+
         let cacheLocation = cacheDirectory.URLByAppendingPathComponent(self.key)
         try! NSFileManager.defaultManager().createDirectoryAtURL(cacheDirectory, withIntermediateDirectories: true, attributes: nil)
         #if swift(>=2.3)
@@ -213,11 +199,5 @@
         #else
             return cacheLocation
         #endif
-=======
-        let cacheLocation = cacheDirectory.appendingPathComponent(self.key)
-        try! FileManager.default.createDirectory(at: cacheDirectory, withIntermediateDirectories: true, attributes: nil)
-        
-        return cacheLocation
->>>>>>> 97f82ad4
     }
 }