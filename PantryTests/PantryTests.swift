--- conflicted
+++ resolved
@@ -12,86 +12,6 @@
 var token: dispatch_once_t = 0
 
 class PantryTests: XCTestCase {
-
-<<<<<<< HEAD
-        init(lastName: String?, dogsAge: Float?, leastFavoriteNumber: Int?) {
-            self.lastName = lastName
-            self.dogsAge = dogsAge
-            self.leastFavoriteNumber = leastFavoriteNumber
-        }
-        
-        init(warehouse: JSONWarehouse) {
-            self.lastName = warehouse.get("lastName")
-            self.dogsAge = warehouse.get("dogsAge")
-            self.leastFavoriteNumber = warehouse.get("leastFavoriteNumber")
-        }
-    }
-    
-    struct NestedDefault: Storable {
-        let names: [String]
-        let numbers: [Int]
-        let ages: [Float]
-        
-        init(names: [String], numbers: [Int], ages: [Float]) {
-            self.names = names
-            self.numbers = numbers
-            self.ages = ages
-        }
-        
-        init(warehouse: JSONWarehouse) {
-            self.names = warehouse.get("names") ?? []
-            self.numbers = warehouse.get("numbers") ?? []
-            self.ages = warehouse.get("ages") ?? []
-        }
-    }
-    
-    struct NestedStorable: Storable {
-        let name: String
-        let basic: Basic?
-        
-        init(name: String, basic: Basic? = nil) {
-            self.name = name
-            self.basic = basic
-        }
-        
-        init(warehouse: JSONWarehouse) {
-            self.name = warehouse.get("name") ?? "default"
-            self.basic = warehouse.get("basic")
-        }
-    }
-    
-    struct NestedStorableArray: Storable {
-        let name: String
-        let basics: [Basic]
-        
-        init(name: String, basics: [Basic]) {
-            self.name = name
-            self.basics = basics
-        }
-        
-        init(warehouse: JSONWarehouse) {
-            self.name = warehouse.get("name") ?? "default"
-            self.basics = warehouse.get("basics") ?? []
-        }
-    }
-    
-    struct NestedOptionalStorableArray: Storable {
-        let name: String?
-        let optionals: [BasicOptional]?
-        
-        init(name: String, optionals: [BasicOptional]?) {
-            self.name = name
-            self.optionals = optionals
-        }
-        
-        init(warehouse: JSONWarehouse) {
-            self.name = warehouse.get("name") ?? "default"
-            self.optionals = warehouse.get("optionals")
-        }
-    }
-    
-=======
->>>>>>> 10ac62da
     override func setUp() {
         super.setUp()
         
